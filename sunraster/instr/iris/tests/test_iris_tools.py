<<<<<<< HEAD
"""
# -*- coding: utf-8 -*-
from __future__ import print_function


import irispy.iris_tools as iris_tools
=======
>>>>>>> 7092f17b
import numpy as np
import numpy.testing as np_test
import pytest
import scipy.io

import astropy.units as u
from astropy.utils.data import download_file

from sunpy.time import parse_time

from sunraster.instr.iris import iris_tools

pytest.mark.skip("all tests still WIP")


DETECTOR_TYPE_KEY = "detector type"

# Arrays of DN
SOURCE_DATA_DN = np.array([[0.563, 1.132, -1.343], [-0.719, 1.441, 1.566]])
SOURCE_DATA_DN_1 = np.array([[1, 2, 3], [4, 5, 6]])

# Arrays relating SOURCE_DATA_DN to photons in NUV and FUV
SOURCE_DATA_PHOTONS_NUV = np.array([[10.134, 20.376, -24.174], [-12.942, 25.938, 28.188]])
SOURCE_DATA_PHOTONS_FUV = np.array([[2.252, 4.528, -5.372], [-2.876, 5.764, 6.264]])

# Arrays relating SOURCE_DATA_DN_1 and photons in SJI
SOURCE_DATA_PHOTONS_SJI_1 = np.array([[18, 36, 54], [72, 90, 108]])

single_exposure_time = 2.
EXPOSURE_TIME = np.zeros(3) + single_exposure_time

# Arrays for the calcuate_dust_mask method.
data_dust = np.array([[[-1, 2, -3, 4], [2, -200, 5, 3], [0, 1, 2, -300]],
                      [[2, -200, 5, 1], [10, -5, 2, 2], [10, -3, 3, 0]]])
dust_mask_expected = np.array(
    [[[True, True, True, True], [True, True, True, True], [True, True, False, False]],
     [[True, True, True, False], [True, True, True, True], [True, True, True, True]]])

# Arrays for the fit_iris_xput method
response_url = 'https://sohowww.nascom.nasa.gov/solarsoft/iris/response/iris_sra_c_20161022.geny'
r = download_file(response_url)
raw_response_data = scipy.io.readsav(r)
iris_response = dict([(name, raw_response_data["p0"][name][0])
                      for name in raw_response_data["p0"].dtype.names])
time_obs = parse_time('2013-09-03', format='utime')
time_cal_coeffs0 = iris_response.get('C_F_TIME')
time_cal_coeffs1 = iris_response.get('C_N_TIME')
cal_coeffs0 = iris_response.get('COEFFS_FUV')[0, :, :]
cal_coeffs1 = iris_response.get('COEFFS_FUV')[1, :, :]
cal_coeffs2 = iris_response.get('COEFFS_FUV')[2, :, :]
cal_coeffs3 = iris_response.get('COEFFS_NUV')[0, :, :]
cal_coeffs4 = iris_response.get('COEFFS_NUV')[1, :, :]
cal_coeffs5 = iris_response.get('COEFFS_NUV')[2, :, :]
iris_fit_expected0 = np.array([0.79865301])
iris_fit_expected1 = np.array([2.2495413])
iris_fit_expected2 = np.array([2.2495413])
iris_fit_expected3 = np.array([0.23529011])
iris_fit_expected4 = np.array([0.25203046])
iris_fit_expected5 = np.array([0.25265095])


@pytest.mark.parametrize("test_input, expected_output", [
    ({DETECTOR_TYPE_KEY: "FUV1"}, "FUV"),
    ({DETECTOR_TYPE_KEY: "NUV"}, "NUV"),
    ({DETECTOR_TYPE_KEY: "SJI"}, "SJI")
])
def test_get_detector_type(test_input, expected_output):
    assert iris_tools.get_detector_type(test_input) == expected_output


@pytest.mark.parametrize("data_arrays, old_unit, new_unit, expected_data_arrays, expected_unit", [
    ([SOURCE_DATA_DN, SOURCE_DATA_DN], iris_tools.DN_UNIT["FUV"], u.photon,
     [SOURCE_DATA_PHOTONS_FUV, SOURCE_DATA_PHOTONS_FUV], u.photon),
    ([SOURCE_DATA_DN, SOURCE_DATA_DN], iris_tools.DN_UNIT["NUV"], u.photon,
     [SOURCE_DATA_PHOTONS_NUV, SOURCE_DATA_PHOTONS_NUV], u.photon),
    ([SOURCE_DATA_DN_1, SOURCE_DATA_DN_1], iris_tools.DN_UNIT["SJI"], u.photon,
     [SOURCE_DATA_PHOTONS_SJI_1, SOURCE_DATA_PHOTONS_SJI_1], u.photon),
    ([SOURCE_DATA_PHOTONS_FUV, SOURCE_DATA_PHOTONS_FUV], u.photon, iris_tools.DN_UNIT["FUV"],
     [SOURCE_DATA_DN, SOURCE_DATA_DN], iris_tools.DN_UNIT["FUV"]),
    ([SOURCE_DATA_PHOTONS_NUV, SOURCE_DATA_PHOTONS_NUV], u.photon, iris_tools.DN_UNIT["NUV"],
     [SOURCE_DATA_DN, SOURCE_DATA_DN], iris_tools.DN_UNIT["NUV"]),
    ([SOURCE_DATA_PHOTONS_SJI_1, SOURCE_DATA_PHOTONS_SJI_1], u.photon, iris_tools.DN_UNIT["SJI"],
     [SOURCE_DATA_DN_1, SOURCE_DATA_DN_1], iris_tools.DN_UNIT["SJI"])
])
def test_convert_between_DN_and_photons(data_arrays, old_unit, new_unit,
                                        expected_data_arrays, expected_unit):
    output_arrays, output_unit = iris_tools.convert_between_DN_and_photons(data_arrays,
                                                                           old_unit, new_unit)
    for i, output_array in enumerate(output_arrays):
        np_test.assert_allclose(output_array, expected_data_arrays[i])
    assert output_unit == expected_unit


@pytest.mark.parametrize(
    "input_arrays, old_unit, exposure_time, force, expected_arrays, expected_unit", [
        ([SOURCE_DATA_DN, SOURCE_DATA_DN], u.photon, EXPOSURE_TIME, False,
         [SOURCE_DATA_DN / single_exposure_time, SOURCE_DATA_DN / single_exposure_time],
         u.photon / u.s),
        ([SOURCE_DATA_DN, SOURCE_DATA_DN], iris_tools.DN_UNIT["NUV"], EXPOSURE_TIME, False,
         [SOURCE_DATA_DN / single_exposure_time, SOURCE_DATA_DN / single_exposure_time],
         iris_tools.DN_UNIT["NUV"] / u.s),
        ([SOURCE_DATA_DN, SOURCE_DATA_DN], u.photon / u.s, EXPOSURE_TIME, True,
         [SOURCE_DATA_DN / single_exposure_time, SOURCE_DATA_DN / single_exposure_time],
         u.photon / u.s / u.s),
        ([SOURCE_DATA_DN, SOURCE_DATA_DN], iris_tools.DN_UNIT["NUV"] / u.s, EXPOSURE_TIME, True,
         [SOURCE_DATA_DN / single_exposure_time, SOURCE_DATA_DN / single_exposure_time],
         iris_tools.DN_UNIT["NUV"] / u.s / u.s)
    ])
def test_get_iris_response_not_equal_to_one(
        input_arrays,
        old_unit,
        exposure_time,
        force,
        expected_arrays,
        expected_unit):
    assert pytest.raises(KeyError, iris_tools.get_iris_response, time_obs,
                         pre_launch=False, response_version=13)


def test_get_iris_response_response_file():
    assert pytest.raises(KeyError, iris_tools.get_iris_response, time_obs, response_file="hello.py")


# Tests for get_iris_response function
# Version 1
sav_file_path1 = 'sunraster/instr/iris/data/idl_iris_get_response_20130903_new_version001.sav'
test_iris_response1 = scipy.io.readsav(sav_file_path1)
iris_response_load1 = test_iris_response1['iris_response'][0]

lamb_load1 = iris_response_load1.lambda_vars
area_sg_load1 = iris_response_load1.area_sg
name_sg_load1 = iris_response_load1.name_sg
index_el_sg_load1 = iris_response_load1.index_el_sg
area_sji_load1 = iris_response_load1.area_sji
name_sji_load1 = iris_response_load1.name_sji
index_el_sji_load1 = iris_response_load1.index_el_sji
geom_area_load1 = iris_response_load1.geom_area
elements_load1 = iris_response_load1.elements
comment_load1 = iris_response_load1.comment
version_load1 = iris_response_load1.version
date_load1 = iris_response_load1.date

# Version 2
sav_file_path2 = 'sunraster/instr/iris/data/idl_iris_get_response_20130903_new_version002.sav'
test_iris_response2 = scipy.io.readsav(sav_file_path2)
iris_response_load2 = test_iris_response2['iris_response'][0]

lamb_load2 = iris_response_load2.lambda_vars
area_sg_load2 = iris_response_load2.area_sg
name_sg_load2 = iris_response_load2.name_sg
index_el_sg_load2 = iris_response_load2.index_el_sg
area_sji_load2 = iris_response_load2.area_sji
name_sji_load2 = iris_response_load2.name_sji
index_el_sji_load2 = iris_response_load2.index_el_sji
elements_load2 = iris_response_load2.elements
comment_load2 = iris_response_load2.comment
version_load2 = iris_response_load2.version
date_load2 = iris_response_load2.date

# Version 3
sav_file_path3 = 'sunraster/instr/iris/data/idl_iris_get_response_20130903_new_version003.sav'
test_iris_response3 = scipy.io.readsav(sav_file_path3)
iris_response_load3 = test_iris_response3['iris_response'][0]

date_obs_load3 = iris_response_load3.date_obs
lamb_load3 = iris_response_load3.lambda_vars
area_sg_load3 = iris_response_load3.area_sg
name_sg_load3 = iris_response_load3.name_sg
dn2phot_sg_load3 = iris_response_load3.dn2phot_sg
area_sji_load3 = iris_response_load3.area_sji
name_sji_load3 = iris_response_load3.name_sji
dn2phot_sji_load3 = iris_response_load3.dn2phot_sji
comment_load3 = iris_response_load3.comment
version_load3 = iris_response_load3.version
version_date_load3 = iris_response_load3.version_date

# Version 4
sav_file_path4 = 'sunraster/instr/iris/data/idl_iris_get_response_20130903_new_version004.sav'
test_iris_response4 = scipy.io.readsav(sav_file_path4)
iris_response_load4 = test_iris_response4['iris_response'][0]

date_obs_load4 = iris_response_load4.date_obs
lamb_load4 = iris_response_load4.lambda_vars
area_sg_load4 = iris_response_load4.area_sg
name_sg_load4 = iris_response_load4.name_sg
dn2phot_sg_load4 = iris_response_load4.dn2phot_sg
area_sji_load4 = iris_response_load4.area_sji
name_sji_load4 = iris_response_load4.name_sji
dn2phot_sji_load4 = iris_response_load4.dn2phot_sji
comment_load4 = iris_response_load4.comment
version_load4 = iris_response_load4.version
version_date_load4 = iris_response_load4.version_date


@pytest.mark.parametrize("input_quantity, expected_quantity",
                         [
                             (area_sg_load1, area_sg_load1),
                             (area_sji_load1, area_sji_load1)
                         ])
def test_get_iris_response_version1(input_quantity, expected_quantity):
    np_test.assert_almost_equal(input_quantity, expected_quantity, decimal=6)


@pytest.mark.parametrize("input_quantity, expected_quantity",
                         [
                             (area_sg_load2, area_sg_load2),
                             (area_sji_load2, area_sji_load2)
                         ])
def test_get_iris_response_version2(input_quantity, expected_quantity):
    np_test.assert_almost_equal(input_quantity, expected_quantity, decimal=6)


@pytest.mark.parametrize("input_quantity, expected_quantity",
                         [
                             (area_sg_load3, area_sg_load3),
                             (area_sji_load3, area_sji_load3)
                         ])
def test_get_iris_response_version3(input_quantity, expected_quantity):
    np_test.assert_almost_equal(input_quantity, expected_quantity, decimal=6)


@pytest.mark.parametrize("input_quantity, expected_quantity",
                         [
                             (area_sg_load4, area_sg_load4),
                             (area_sji_load4, area_sji_load4)
                         ])
def test_get_iris_response_version4(input_quantity, expected_quantity):
    np_test.assert_almost_equal(input_quantity, expected_quantity, decimal=3)


def test_gaussian1d_on_linear_bg():
    pass


def test_calculate_orbital_wavelength_variation():
    pass


@pytest.mark.parametrize("input_array, expected_array", [
    (data_dust, dust_mask_expected)])
def test_calculate_dust_mask(input_array, expected_array):
    np_test.assert_array_equal(iris_tools.calculate_dust_mask(input_array), expected_array)


@pytest.mark.parametrize("input_arrays, expected_array", [
    ([time_obs.value, time_cal_coeffs0, cal_coeffs0], iris_fit_expected0),
    ([time_obs.value, time_cal_coeffs0, cal_coeffs1], iris_fit_expected1),
    ([time_obs.value, time_cal_coeffs0, cal_coeffs2], iris_fit_expected2),
    ([time_obs.value, time_cal_coeffs1, cal_coeffs3], iris_fit_expected3),
    ([time_obs.value, time_cal_coeffs1, cal_coeffs4], iris_fit_expected4),
    ([time_obs.value, time_cal_coeffs1, cal_coeffs5], iris_fit_expected5)])
def test_fit_iris_xput(input_arrays, expected_array):
<<<<<<< HEAD
    np_test.assert_almost_equal(fit_iris_xput(input_arrays[0], input_arrays[1], input_arrays[2]), expected_array, decimal=6)
"""
=======
    np_test.assert_almost_equal(
        fit_iris_xput(
            input_arrays[0],
            input_arrays[1],
            input_arrays[2]),
        expected_array,
        decimal=6)
>>>>>>> 7092f17b
<|MERGE_RESOLUTION|>--- conflicted
+++ resolved
@@ -1,12 +1,6 @@
-<<<<<<< HEAD
 """
-# -*- coding: utf-8 -*-
-from __future__ import print_function
-
-
 import irispy.iris_tools as iris_tools
-=======
->>>>>>> 7092f17b
+
 import numpy as np
 import numpy.testing as np_test
 import pytest
@@ -259,15 +253,5 @@
     ([time_obs.value, time_cal_coeffs1, cal_coeffs4], iris_fit_expected4),
     ([time_obs.value, time_cal_coeffs1, cal_coeffs5], iris_fit_expected5)])
 def test_fit_iris_xput(input_arrays, expected_array):
-<<<<<<< HEAD
     np_test.assert_almost_equal(fit_iris_xput(input_arrays[0], input_arrays[1], input_arrays[2]), expected_array, decimal=6)
-"""
-=======
-    np_test.assert_almost_equal(
-        fit_iris_xput(
-            input_arrays[0],
-            input_arrays[1],
-            input_arrays[2]),
-        expected_array,
-        decimal=6)
->>>>>>> 7092f17b
+"""