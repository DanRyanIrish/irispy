<<<<<<< HEAD
"""
# -*- coding: utf-8 -*-

=======
>>>>>>> 7092f17b
import pytest

import astropy.units as u

from sunraster.instr.iris.obsid import ObsId

OBSID = [3677508065, 3880903651, 4050607445]
INVALID_OBSID = [4643502010, 4050607495, 3880903650, 3680903685, 335987081297, 40]
TEST_DATA = {}
TEST_DATA['exptime'] = [8 * u.s, 30 * u.s, 4 * u.s]
TEST_DATA['raster_desc'] = ['Very large dense 96-step raster',
                            'Small sit-and-stare',
                            'Very large dense raster (tight timing)']
TEST_DATA['sjis'] = ['C II   Si IV   Mg II h/k   Mg II w',
                     'Si IV', 'Si IV   Mg II h/k']
TEST_DATA['binning'] = ['Spatial x 1, Spectral x 1',
                        'Spatial x 2, Spectral x 8',
                        'Spatial x 2, Spectral x 2']
TEST_DATA['fuv_binning'] = ['FUV spectrally rebinned x 4',
                            'FUV spectrally rebinned x 8',
                            'FUV spectrally rebinned x 4']
TEST_DATA['sji_cadence'] = ['SJI cadence 0.5x faster', 'SJI cadence default',
                            'SJI cadence 10s']
TEST_DATA['linelist'] = ['Flare linelist 1', 'Full readout', 'Small linelist']


@pytest.mark.parametrize("attr_name, test_input, expected_output",
                         [(name, obs, output[i]) for name, output in TEST_DATA.items()
                          for i, obs in enumerate(OBSID)])
def test_attribute(attr_name, test_input, expected_output):
    assert ObsId(test_input)[attr_name] == expected_output


@pytest.mark.parametrize("test_input", [INVALID_OBSID])
def test_invalid_obsid(test_input):
    with pytest.raises(ValueError):
        ObsId(test_input)
"""<|MERGE_RESOLUTION|>--- conflicted
+++ resolved
@@ -1,9 +1,5 @@
-<<<<<<< HEAD
 """
-# -*- coding: utf-8 -*-
 
-=======
->>>>>>> 7092f17b
 import pytest
 
 import astropy.units as u
